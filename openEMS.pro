--- conflicted
+++ resolved
@@ -45,17 +45,13 @@
     openems.cpp \
     FDTD/engine_multithread.cpp \
     FDTD/operator_cylinder.cpp \
-<<<<<<< HEAD
-	FDTD/engine_cylinder.cpp \
+    FDTD/engine_cylinder.cpp \
 	FDTD/engine_sse.cpp \
-	FDTD/operator_sse.cpp
-=======
-    FDTD/engine_cylinder.cpp \
+	FDTD/operator_sse.cpp \
     FDTD/operator_extension.cpp \
     FDTD/engine_extension.cpp \
     FDTD/engine_ext_mur_abc.cpp \
     FDTD/operator_ext_mur_abc.cpp
->>>>>>> 5ae47e7c
 HEADERS += tools/ErrorMsg.h \
     tools/AdrOp.h \
     tools/constants.h \
@@ -70,23 +66,17 @@
     examples/FDTD_examples.h \
     openems.h \
     FDTD/engine_multithread.h \
-<<<<<<< HEAD
-	FDTD/operator_cylinder.h \
-	FDTD/engine_cylinder.h \
+    FDTD/operator_cylinder.h \
 	FDTD/engine_sse.h \
-	FDTD/operator_sse.h
-QMAKE_CXXFLAGS_RELEASE = -O3 \
-=======
-    FDTD/operator_cylinder.h \
+	FDTD/operator_sse.h \
     FDTD/engine_cylinder.h \
     FDTD/operator_extension.h \
     FDTD/engine_extension.h \
     FDTD/engine_ext_mur_abc.h \
     FDTD/operator_ext_mur_abc.h
 QMAKE_CXXFLAGS_RELEASE = -O2 \
->>>>>>> 5ae47e7c
     -g \
-	-march=native
+    -march=native
 QMAKE_CXXFLAGS_DEBUG = -O0 \
     -g \
     -march=native
