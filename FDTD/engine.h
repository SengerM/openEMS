/*
*	Copyright (C) 2010 Thorsten Liebig (Thorsten.Liebig@gmx.de)
*
*	This program is free software: you can redistribute it and/or modify
*	it under the terms of the GNU General Public License as published by
*	the Free Software Foundation, either version 3 of the License, or
*	(at your option) any later version.
*
*	This program is distributed in the hope that it will be useful,
*	but WITHOUT ANY WARRANTY; without even the implied warranty of
*	MERCHANTABILITY or FITNESS FOR A PARTICULAR PURPOSE.  See the
*	GNU General Public License for more details.
*
*	You should have received a copy of the GNU General Public License
*	along with this program.  If not, see <http://www.gnu.org/licenses/>.
*/

#ifndef ENGINE_H
#define ENGINE_H

#include <fstream>
#include "operator.h"

class Engine_Extension;

class Engine
{
public:
	static Engine* New(const Operator* op);
	virtual ~Engine();

	virtual void Init();
	virtual void Reset();

	//!Iterate a number of timesteps
	virtual bool IterateTS(unsigned int iterTS);

	virtual unsigned int GetNumberOfTimesteps() {return numTS;};

	inline virtual FDTD_FLOAT GetVolt( unsigned int n, unsigned int x, unsigned int y, unsigned int z ) const { return volt[n][x][y][z]; }
	inline virtual FDTD_FLOAT GetCurr( unsigned int n, unsigned int x, unsigned int y, unsigned int z ) const { return curr[n][x][y][z]; }
<<<<<<< HEAD
=======

	inline virtual FDTD_FLOAT& GetVolt( unsigned int n, unsigned int pos[] ) { return volt[n][pos[0]][pos[1]][pos[2]]; }
	inline virtual FDTD_FLOAT& GetCurr( unsigned int n, unsigned int pos[] ) { return curr[n][pos[0]][pos[1]][pos[2]]; }
>>>>>>> 5ae47e7c

protected:
	Engine(const Operator* op);
	const Operator* Op;

	virtual void UpdateVoltages();
	virtual void ApplyVoltageExcite();
	virtual void UpdateCurrents();
	virtual void ApplyCurrentExcite();

	unsigned int numLines[3];

	FDTD_FLOAT**** volt;
	FDTD_FLOAT**** curr;
	unsigned int numTS;

	vector<Engine_Extension*> m_Eng_exts;

	ofstream file_et1;
};

#endif // ENGINE_H<|MERGE_RESOLUTION|>--- conflicted
+++ resolved
@@ -39,12 +39,9 @@
 
 	inline virtual FDTD_FLOAT GetVolt( unsigned int n, unsigned int x, unsigned int y, unsigned int z ) const { return volt[n][x][y][z]; }
 	inline virtual FDTD_FLOAT GetCurr( unsigned int n, unsigned int x, unsigned int y, unsigned int z ) const { return curr[n][x][y][z]; }
-<<<<<<< HEAD
-=======
 
 	inline virtual FDTD_FLOAT& GetVolt( unsigned int n, unsigned int pos[] ) { return volt[n][pos[0]][pos[1]][pos[2]]; }
 	inline virtual FDTD_FLOAT& GetCurr( unsigned int n, unsigned int pos[] ) { return curr[n][pos[0]][pos[1]][pos[2]]; }
->>>>>>> 5ae47e7c
 
 protected:
 	Engine(const Operator* op);
