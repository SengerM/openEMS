--- conflicted
+++ resolved
@@ -44,7 +44,7 @@
 
 extensions = [
     Extension(
-        '*', 
+        '*',
         ['openEMS/*.pyx',],
         include_dirs = [str(path_to_openEMS_installation/'include')],
         library_dirs = [str(path_to_openEMS_installation/'lib')],
@@ -55,46 +55,6 @@
 ]
 
 setup(
-<<<<<<< HEAD
     packages = ['openEMS'],
     ext_modules = cythonize(extensions),
-)
-=======
-  name="openEMS",
-  version = '0.0.36',
-  description = "Python interface for the openEMS FDTD library",
-  classifiers = [
-      'Development Status :: 3 - Alpha',
-      'Intended Audience :: Developers',
-      'Intended Audience :: Information Technology',
-      'Intended Audience :: Science/Research',
-      'License :: OSI Approved :: GNU General Public License v3 or later (GPLv3+)',
-      'Programming Language :: Python',
-      'Programming Language :: Python :: 3',
-      'Programming Language :: Python :: 3.9',
-      'Programming Language :: Python :: 3.10',
-      'Programming Language :: Python :: 3.11',
-      'Programming Language :: Python :: 3.12',
-      'Programming Language :: Python :: Implementation :: CPython',
-      'Topic :: Scientific/Engineering',
-      'Topic :: Software Development :: Libraries :: Python Modules',
-      'Operating System :: POSIX :: Linux',
-      'Operating System :: Microsoft :: Windows',
-  ],
-  author = 'Thorsten Liebig',
-  author_email = 'Thorsten.Liebig@gmx.de',
-  maintainer = 'Thorsten Liebig',
-  maintainer_email = 'Thorsten.Liebig@gmx.de',
-  url = 'https://openEMS.de',
-  packages=["openEMS", ],
-  package_data={'openEMS': ['*.pxd']},
-  python_requires='>=3.9',
-  install_requires=[
-    'cython>=3.0.6',  # Apache License 2.0 (https://github.com/cython/cython/blob/master/LICENSE.txt)
-    'h5py>=3.10.0',   # BSD 3-Clause (https://github.com/h5py/h5py/blob/master/LICENSE)
-    'numpy>=1.26.2',  # BSD 3-Clause (https://github.com/numpy/numpy/blob/main/LICENSE.txt)
-    'typing_extensions', # Used for `typing_extensions.deprecated` warning, will not be needed as of Python 3.13 because it will become part of the standard `warnings` library.
-  ],
-  ext_modules = cythonize(extensions, language_level = 3)
- )
->>>>>>> a90055d2
+)