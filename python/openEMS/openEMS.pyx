--- conflicted
+++ resolved
@@ -21,13 +21,8 @@
 import numpy as np
 cimport openEMS
 from openEMS import ports, nf2ff, automesh
-<<<<<<< HEAD
 import warnings
 from typing_extensions import deprecated # The `deprecated` decorator will be available in the `warnings` standard library as of Python 3.13, see [here](https://docs.python.org/3.13/library/warnings.html#warnings.deprecated).
-
-=======
-from pathlib import Path
->>>>>>> bd24538c
 
 from CSXCAD.Utilities import GetMultiDirs
 
