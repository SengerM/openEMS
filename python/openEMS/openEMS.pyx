# -*- coding: utf-8 -*-
#
# Copyright (C) 2015,20016 Thorsten Liebig (Thorsten.Liebig@gmx.de)
#
# This program is free software: you can redistribute it and/or modify
# it under the terms of the GNU General Public License as published
# by the Free Software Foundation, either version 3 of the License, or
# (at your option) any later version.
#
# This program is distributed in the hope that it will be useful,
# but WITHOUT ANY WARRANTY; without even the implied warranty of
# MERCHANTABILITY or FITNESS FOR A PARTICULAR PURPOSE.  See the
# GNU General Public License for more details.
#
# You should have received a copy of the GNU General Public License
# along with this program.  If not, see <http://www.gnu.org/licenses/>.
#

import os, sys, shutil
from pathlib import Path
import numpy as np
cimport openEMS
from openEMS import ports, nf2ff, automesh

from CSXCAD.Utilities import GetMultiDirs

cdef class openEMS:
    """ openEMS

    This class is the main control class for the FDTD options and setup and
    to run the final simulation.

    Examples
    --------

    >>> CSX = CSXCAD.ContinuousStructure()
    >>>
    >>> grid = CSX.GetGrid()
    >>> grid.SetLines('x', np.arange(-50,50,1))
    >>> grid.SetLines('y', np.arange(-50,50,1))
    >>> grid.SetLines('z', np.arange(-2,2.1,1))
    >>> grid.SetDeltaUnit(1e-3)
    >>>
    >>> FDTD = openEMS(NrTS=1e4, EndCriteria=1e-4)
    >>>
    >>> FDTD.SetCSX(CSX)
    >>> FDTD.SetBoundaryCond(['PML_8', 'PML_8', 'PML_8', 'PML_8', 'PEC', 'PEC'])
    >>> FDTD.SetGaussExcite(0, 10e9)
    >>>
    >>> FDTD.AddLumpedPort(port_nr=1, R=50, start=[10, 0, -2], stop=[10, 0, 2], p_dir='z', excite=1)
    >>>
    >>> FDTD.Run(sim_path='/tmp/test')

    :param number_of_time_steps: Maximum number of timesteps to simulate.
    :param energy_end_criterion: End the simulation if the energy has decayed by this value. For example, `energy_end_criterion=1e-5` will make the simulation stop if energy has decayed by a factor of `1e5`. `energy_end_criterion`<1e-4 is recommended.
    :param MaxTime:        max. real time in seconds to simulate
    :param OverSampling:   nyquist oversampling of time domain dumps
    :param CoordSystem:    choose coordinate system (0 Cartesian, 1 Cylindrical)
    :param MultiGrid:      define a cylindrical sub-grid radius
    :param TimeStep:       force to use a given timestep (dangerous!)
    :param TimeStepFactor: reduce the timestep by a given factor (>0 to <=1)
    :param TimeStepMethod: 1 or 3 chose timestep method (1=CFL, 3=Rennigs (default))
    :param CellConstantMaterial: set to 1 to assume a material is constant inside a cell (material probing in cell center)
    """
    @staticmethod
    def WelcomeScreen():
        """
        Show the openEMS welcome screen.
        """
        _openEMS.WelcomeScreen()

    def __cinit__(self, number_of_time_steps:int|float=1e9, energy_end_criterion:float=1e-5, **kw):
        self.thisptr = new _openEMS()
        self.__CSX = None
        self.ports = dict()
        """A dictionary of the form `{port_nr: port}` that is automatically filled by the methods dedicated to adding ports. `port_nr` is an integer."""

        if 'NrTS' in kw: # This is kept for backwards compatibility, but using `number_of_time_steps` should be preferred.
            self.SetNumberOfTimeSteps(kw['NrTS'])
            del kw['NrTS']
        else: # Use `number_of_time_steps`:
            self.SetNumberOfTimeSteps(number_of_time_steps)


        if 'EndCriteria' in kw: # This is kept for backwards compatibility, but using `energy_end_criterion` should be preferred.
            self.SetEndCriteria(kw['EndCriteria'])
            del kw['EndCriteria']
        else: # Use `energy_end_criterion`:
            self.SetEndCriteria(energy_end_criterion)

        if 'MaxTime' in kw:
            self.SetMaxTime(kw['MaxTime'])
            del kw['MaxTime']
        if 'OverSampling' in kw:
            self.SetOverSampling(kw['OverSampling'])
            del kw['OverSampling']
        if 'CoordSystem' in kw:
            self.SetCoordSystem(kw['CoordSystem'])
            del kw['CoordSystem']
        if 'TimeStep' in kw:
            self.SetTimeStep(kw['TimeStep'])
            del kw['TimeStep']
        if 'TimeStepFactor' in kw:
            self.SetTimeStepFactor(kw['TimeStepFactor'])
            del kw['TimeStepFactor']
        if 'TimeStepMethod' in kw:
            self.SetTimeStepMethod(kw['TimeStepMethod'])
            del kw['TimeStepMethod']
        if 'CellConstantMaterial' in kw:
            self.SetCellConstantMaterial(kw['CellConstantMaterial'])
            del kw['CellConstantMaterial']
        if 'MultiGrid' in kw:
            self.SetMultiGrid(kw['MultiGrid'])
            del kw['MultiGrid']

        assert len(kw)==0, 'Unknown keyword arguments: "{}"'.format(kw)

    def __dealloc__(self):
        del self.thisptr
        if self.__CSX is not None:
            self.__CSX.thisptr = NULL

    def SetNumberOfTimeSteps(self, time_steps:int|float):
        """Set the number of timesteps."""
        if not isinstance(time_steps, (int,float)):
            raise TypeError(f'`time_steps` must be an instance of `int` or `float`, received object of type {type(time_steps)}. ')
        if time_steps <= 0:
            raise ValueError(f'`time_steps` must be > 0, received {time_steps}. ')
        self.thisptr.SetNumberOfTimeSteps(int(time_steps))

    def SetEndCriteria(self, energy_decay_factor:float):
        """Set the end criterion value. For example, `energy_decay_factor=1e-5` will make the simulation stop if energy has decayed by a factor of `1e5`. `1e-6` for -60dB."""
        if not isinstance(energy_decay_factor, float):
            raise TypeError(f'`energy_decay_factor` must be an instance of `float`, received object of type {type(energy_decay_factor)}. ')
        self.thisptr.SetEndCriteria(float(energy_decay_factor))

    def SetOverSampling(self, val):
        """ SetOverSampling(val)

        Set the time domain signal oversampling as multiple of the Nyquist-rate.
        """
        self.thisptr.SetOverSampling(val)

    def SetCellConstantMaterial(self, val):
        """ SetCellConstantMaterial(val)

        Set cell material averaging to assume constant material inside each primary cell. (Advanced option)

        :param val: bool -- Enable or Disable (default disabled)
        """
        self.thisptr.SetCellConstantMaterial(val)

    def SetCoordSystem(self, val):
        """ SetCoordSystem(val)

        Set the coordinate system. 0 --> Cartesian (default), 1 --> cylindrical
        """
        if not (val==0 or val==1):
            raise Exception('SetCoordSystem: Invalid coordinate system')
        if val==0:
            self.thisptr.SetCylinderCoords(False)
        elif val==1:
            self.thisptr.SetCylinderCoords(True)

    def SetMultiGrid(self, radii):
        """ SetMultiGrid(radii)

        Define radii at which a cylindrical multi grid should be defined.

        :param radii: array like, multigrid radii

        See Also
        --------
        openEMS.SetCylinderCoords
        """
        if not len(radii)>0:
            raise Exception('SetMultiGrid: invalid multi grid definition')

        grid_str = ','.join(['{}'.format(x) for x in radii])
        self.thisptr.SetupCylinderMultiGrid(grid_str.encode('UTF-8'))

    def SetCylinderCoords(self):
        """ SetCylinderCoords()

        Enable use of cylindircal coordinates.

        See Also
        --------
        openEMS.SetMultiGrid
        """
        self.thisptr.SetCylinderCoords(True)

    def SetTimeStepMethod(self, val):
        """ SetTimeStepMethod(val)

        Set the time step calculation method. (Advanced option)

        Options:

        * 1: CFL criteria
        * 3: Advanced Rennings criteria (default)

        :param val: int -- 1 or 3 (See above)
        """
        self.thisptr.SetTimeStepMethod(val)

    def SetTimeStep(self, val):
        """ SetTimeStep(val)

        Set/force the timestep. (Advanced option)

        It is highly recommended to not use this method! You may use the
        SetTimeStepFactor instead to reduce the time step if necessary!
        """
        self.thisptr.SetTimeStep(val)

    def SetTimeStepFactor(self, val):
        """ SetTimeStepFactor(val)

        Set a time step factor (>0..1) to increase FDTD stability.

        :param val: float -- >0..1
        """
        self.thisptr.SetTimeStepFactor(val)

    def SetMaxTime(self, val):
        """ SetMaxTime(val)

        Set max simulation time for a max. number of timesteps.
        """
        self.thisptr.SetMaxTime(val)

    def SetGaussExcite(self, f0, fc):
        """ SetGaussExcite(f0, fc)

        Set a Gaussian pulse as excitation signal.

        :param f0: float -- Center frequency in Hz.
        :param fc: float -- -20dB bandwidth in Hz.
        """
        self.thisptr.SetGaussExcite(f0, fc)

    def SetSinusExcite(self, f0):
        """ SetSinusExcite(f0)

        Set a sinusoidal signal as excitation signal.

        :param f0: float -- frequency in Hz.
        """
        self.thisptr.SetSinusExcite(f0)

    def SetDiracExcite(self, f_max):
        """ SetDiracExcite(f_max)

        Set a dirac pulse as excitation signal.

        :param f_max: float -- maximum simulated frequency in Hz.
        """
        self.thisptr.SetDiracExcite(f_max)

    def SetStepExcite(self, f_max:float):
        """Set a step function as excitation signal.

        :param f_max: Maximum simulated frequency in Hz.
        """
        if not isinstance(f_max, (int,float)) or f_max<0:
            raise ValueError(f'`f_max` must be a number >0, received {f_max}. ')
        self.thisptr.SetStepExcite(f_max)

    def SetCustomExcite(self, _str, f0, fmax):
        """ SetCustomExcite(_str, f0, fmax)

        Set a custom function as excitation signal. The custom function is supplied as a string which gets
        parsed using `Function Parser for C++ <http://warp.povusers.org/FunctionParser/fparser.html>`_.

        :param _str: str -- Custom function as string literal
        :param f0: -- Base frequency.
        :param fmax: -- Maximum frequency.
        """
        self.thisptr.SetCustomExcite(_str, f0, fmax)

    def SetBoundaryCond(self, x_min:str|int, x_max:str|int, y_min:str|int, y_max:str|int, z_min:str|int, z_max:str|int):
        """Set the boundary conditions for all six FDTD directions.

        Options for all the arguments `x_min`, `x_max`, ... are:
        * 'PEC': Perfect electric conductor.
        * 'PMC': Perfect magnetic conductor, useful for symmetries.
        * 'MUR': Simple MUR absorbing boundary conditions.
        * 'PML_n: PML absorbing boundary conditions, with PML size `n` between 4 and 50.

        Note: Each argument `x_min`, `x_max`, ... can take integer values 0, 1, 2 or 3. This is kept for backwards compatibility but its usage is discouraged.
        """
        POSSIBLE_VALUES_FOR_BOUNDARY_CONDITIONS = {'PEC','PMC','MUR'} | {f'PML_{x}' for x in range(4,51)}
        POSSIBLE_VALUES_FOR_BOUNDARY_CONDITIONS |= {0,1,2,3} # This is for backwards compatibility, but passing numbers should be avoided.

        boundary_conditions = dict(x_min=x_min, x_max=x_max, y_min=y_min, y_max=y_max, z_min=z_min, z_max=z_max)
        for name,val in boundary_conditions.items():
            if val not in POSSIBLE_VALUES_FOR_BOUNDARY_CONDITIONS:
                raise ValueError(f'`{name}` is not one of the allowed boundary conditions, which are "PEC", "PMC", "MUR" or "PML_n" with "n" between 4 and 50. Received {repr(val)}. ')

        BC = [boundary_conditions[name] for name in ['x_min','x_max','y_min','y_max','z_min','z_max']]
        for n in range(len(BC)):
            if type(BC[n])==int:
                self.thisptr.Set_BC_Type(n, BC[n])
                continue
            if BC[n] in ['PEC', 'PMC', 'MUR']:
                self.thisptr.Set_BC_Type(n, ['PEC', 'PMC', 'MUR'].index(BC[n]))
                continue
            if BC[n].startswith('PML_'):
                size = int(BC[n].strip('PML_'))
                self.thisptr.Set_BC_PML(n, size)
                continue
            raise Exception('Unknown boundary condition')

<<<<<<< HEAD
=======
    def _validate_port_nr(self, port_nr):
        if not isinstance(port_nr, int):
            raise TypeError(f'`port_nr` must be an int, received object of type {type(port_nr)}. ')
        if port_nr < 0:
            raise ValueError(f'`port_nr` must be >= 0, received {port_nr}. ')
        if port_nr in self.ports:
            raise ValueError(f'Port number `port_nr` {port_nr} already present. ')

>>>>>>> 57033889
    def AddLumpedPort(self, port_nr, R, start, stop, p_dir, excite=0, edges2grid=None, **kw)->ports.LumpedPort:
        """Add a lumped port with the given values and location.

        See Also
        --------
        openEMS.ports.LumpedPort
        """
        if self.__CSX is None:
            raise RuntimeError('CSX is not yet set!')
<<<<<<< HEAD
        port = ports.LumpedPort(CSX=self.__CSX, port_nr=port_nr, R=R, start=start, stop=stop, exc_dir=p_dir, excite=excite, **kw)
=======
        self._validate_port_nr(port_nr)
        port = ports.LumpedPort(CSX=self.__CSX, port_nr=port_nr, R=R, start=start, stop=stop, exc_dir=p_dir, excite=excite, **kw)
        self.ports[port_nr] = port
>>>>>>> 57033889
        if edges2grid is not None:
            grid = self.__CSX.GetGrid()
            for n in GetMultiDirs(edges2grid):
                grid.AddLine(n, start[n])
                if start[n] != stop[n]:
                    grid.AddLine(n, stop[n])
        return port

    def AddWaveGuidePort(self, port_nr, start, stop, p_dir, E_func, H_func, kc, excite=0, **kw):
        """ AddWaveGuidePort(self, port_nr, start, stop, p_dir, E_func, H_func, kc, excite=0, **kw)

        Add a arbitrary waveguide port.

        See Also
        --------
        openEMS.ports.WaveguidePort
        """
        if self.__CSX is None:
            raise Exception('AddWaveGuidePort: CSX is not set!')
        self._validate_port_nr(port_nr)
        port = ports.WaveguidePort(self.__CSX, port_nr, start, stop, p_dir, E_func, H_func, kc, excite, **kw)
        self.ports[port_nr] = port
        return port

    def AddRectWaveGuidePort(self, port_nr, start, stop, p_dir, a, b, mode_name, excite=0, **kw):
        """ AddRectWaveGuidePort(port_nr, start, stop, p_dir, a, b, mode_name, excite=0, **kw)

        Add a rectilinear waveguide port.

        See Also
        --------
        openEMS.ports.RectWGPort
        """
        if self.__CSX is None:
            raise Exception('AddRectWaveGuidePort: CSX is not set!')
        self._validate_port_nr(port_nr)
        port = ports.RectWGPort(self.__CSX, port_nr, start, stop, p_dir, a, b, mode_name, excite, **kw)
        self.ports[port_nr] = port
        return port

    def AddMSLPort(self, port_nr, metal_prop, start, stop, prop_dir, exc_dir, excite=0, **kw):
        """ AddMSLPort(port_nr, metal_prop, start, stop, prop_dir, exc_dir, excite=0, **kw)

        Add a microstrip transmission line port.

        See Also
        --------
        openEMS.ports.MSLPort
        """
        if self.__CSX is None:
            raise Exception('AddMSLPort: CSX is not set!')
        self._validate_port_nr(port_nr)
        port = ports.MSLPort(self.__CSX, port_nr, metal_prop, start, stop, prop_dir, exc_dir, excite, **kw)
        self.ports[port_nr] = port
        return port

    def CreateNF2FFBox(self, name='nf2ff', start=None, stop=None, **kw):
        """ CreateNF2FFBox(name='nf2ff', start=None, stop=None, **kw)

        Create a near-field to far-field box.

        This method will automatically adept the recording box to the current
        FDTD grid and boundary conditions.

        Notes
        -----
        * Make sure the mesh grid and all boundary conditions are finially defined.

        See Also
        --------
        openEMS.nf2ff.nf2ff
        """
        if self.__CSX is None:
            raise Exception('CreateNF2FFBox: CSX is not set!')
        directions = [True]*6
        mirror     = [0]*6
        BC_size = [0]*6
        BC_type = [0]*6
        for n in range(6):
            BC_type[n] = self.thisptr.Get_BC_Type(n)
            if BC_type[n]==0:
                directions[n]= False
                mirror[n]    = 1  # PEC mirror
            elif BC_type[n]==1:
                directions[n]= False
                mirror[n]    = 2  # PMC mirror
            elif BC_type[n]==2:
                BC_size[n] = 2
            elif BC_type[n]==3:
                BC_size[n] = self.thisptr.Get_PML_Size(n)+1

        if start is None or stop is None:
            grid = self.__CSX.GetGrid()
            if not grid.IsValid():
                raise Exception('Error::CreateNF2FFBox: Grid is invalid')
            start = np.zeros(3)
            stop  = np.zeros(3)
            for n in range(3):
                l = grid.GetLines(n)
                BC_type = self.thisptr.Get_BC_Type(2*n)
                if not len(l)>(BC_size[2*n]+BC_size[2*n+1]):
                    raise Exception('Error::CreateNF2FFBox: not enough lines in some direction')
                start[n] = l[BC_size[2*n]]
                stop[n]  = l[-1*BC_size[2*n+1]-1]
        return nf2ff.nf2ff(self.__CSX, name, start, stop, directions=directions, mirror=mirror, **kw)

    def SetCSX(self, ContinuousStructure CSX):
        """ SetCSX(CSX)

        Set the CSXCAD Continuous Structure for CAD data handling.

        See Also
        --------
        CSXCAD.ContinuousStructure
        """
        self.__CSX = CSX
        self.thisptr.SetCSX(CSX.thisptr)

    def GetCSX(self):
        return self.__CSX

    def AddEdges2Grid(self, dirs, primitives=None, properties=None, **kw):
        """ AddEdges2Grid(primitives, dirs, **kw)

        Add the edges of the given primitives to the FDTD grid.

        :param dirs: primitives -- one or more primitives
        :param dirs: str -- 'x','y','z' or 'xy', 'yz' or 'xyz' or 'all'
        """
        csx = self.GetCSX()
        if csx is None:
            raise Exception('AddEdges2Grid: Unable to access CSX!')
        prim_list = []
        if primitives is not None and  type(primitives) is not list:
            prim_list.append(primitives)
        elif primitives is not None:
            prim_list += primitives

        if properties is not None and  type(properties) is not list:
            prim_list += properties.GetAllPrimitives()
        elif properties is not None:
            for prop in properties:
                prim_list += prop.GetAllPrimitives()

        grid = csx.GetGrid()
        for prim in prim_list:
            hint = automesh.mesh_hint_from_primitive(prim, dirs, **kw)
            if hint is None:
                continue
            for n in range(3):
                if hint[n] is None:
                    continue
                grid.AddLine(n, hint[n])

    def Run(self, sim_path:str|Path, cleanup:bool=False, setup_only:bool=False, debug_material:bool=False, debug_pec:bool=False, debug_operator:bool=False, debug_boxes:bool=False, debug_csx:bool=False, verbose:int=0, numThreads:int=0):
        """Run the openEMS FDTD simulation.

        :param sim_path: Path to run in and create result data.
        :param cleanup: Remove existing sim_path to cleanup old results.
        :param setup_only: Only perform FDTD setup, do not run simulation.
        :param verbose: Set the openEMS verbosity level, form 0 to 3.
        :param numThreads: Set the number of threads.
        """
        sim_path = Path(sim_path) # Check that whatever we receive can be interpreted as a path.
        if verbose not in {0,1,2,3}:
            raise ValueError(f'`verbose` must be 0, 1, 2 or 3, received {repr(verbose)}. ')
        if not isinstance(numThreads, int) or numThreads<0:
            raise ValueError(f'`numThreads` must be an int >= 0, received {repr(numThreads)}')
        for name,val in dict(cleanup=cleanup, setup_only=setup_only, debug_material=debug_material, debug_pec=debug_pec, debug_operator=debug_operator, debug_boxes=debug_boxes, debug_csx=debug_csx).items():
            if val not in {True,False}: # Not sure why, but Cython complains with `isinstance(val, bool)`.
                raise TypeError(f'`{name}` must be a bool, received object of type {type(val)}. ')

        if cleanup and sim_path.is_dir():
            shutil.rmtree(str(sim_path), ignore_errors=True)
        sim_path.mkdir(parents=True, exist_ok=False)
        os.chdir(sim_path)

        if verbose is not None:
            self.thisptr.SetVerboseLevel(verbose)
        if debug_material:
            with nogil:
                self.thisptr.DebugMaterial()
        if debug_pec:
            with nogil:
                self.thisptr.DebugPEC()
        if debug_operator:
            with nogil:
                self.thisptr.DebugOperator()
        if debug_boxes:
            with nogil:
                self.thisptr.DebugBox()
        if debug_csx:
            with nogil:
                self.thisptr.DebugCSX()
        if numThreads is not None:
            self.thisptr.SetNumberOfThreads(int(numThreads))
        assert os.getcwd() == os.path.realpath(sim_path)
        _openEMS.WelcomeScreen()
        cdef int error_code
        with nogil:
            error_code = self.thisptr.SetupFDTD()
        if error_code!=0:
            raise RuntimeError(f'Setup failed, error code: {error_code}')
        if setup_only:
            return
        with nogil:
            self.thisptr.RunFDTD()

    def SetAbort(self, val):
        self.thisptr.SetAbort(val)<|MERGE_RESOLUTION|>--- conflicted
+++ resolved
@@ -312,8 +312,6 @@
                 continue
             raise Exception('Unknown boundary condition')
 
-<<<<<<< HEAD
-=======
     def _validate_port_nr(self, port_nr):
         if not isinstance(port_nr, int):
             raise TypeError(f'`port_nr` must be an int, received object of type {type(port_nr)}. ')
@@ -322,7 +320,6 @@
         if port_nr in self.ports:
             raise ValueError(f'Port number `port_nr` {port_nr} already present. ')
 
->>>>>>> 57033889
     def AddLumpedPort(self, port_nr, R, start, stop, p_dir, excite=0, edges2grid=None, **kw)->ports.LumpedPort:
         """Add a lumped port with the given values and location.
 
@@ -332,13 +329,11 @@
         """
         if self.__CSX is None:
             raise RuntimeError('CSX is not yet set!')
-<<<<<<< HEAD
-        port = ports.LumpedPort(CSX=self.__CSX, port_nr=port_nr, R=R, start=start, stop=stop, exc_dir=p_dir, excite=excite, **kw)
-=======
+
         self._validate_port_nr(port_nr)
         port = ports.LumpedPort(CSX=self.__CSX, port_nr=port_nr, R=R, start=start, stop=stop, exc_dir=p_dir, excite=excite, **kw)
         self.ports[port_nr] = port
->>>>>>> 57033889
+
         if edges2grid is not None:
             grid = self.__CSX.GetGrid()
             for n in GetMultiDirs(edges2grid):
